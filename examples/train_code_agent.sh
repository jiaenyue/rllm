--- conflicted
+++ resolved
@@ -15,13 +15,8 @@
     data.train_files=${RLLM_DIR}/data/deepscaler_code.parquet  \
     data.val_files=${RLLM_DIR}/data/test_livecodebench.parquet  \
     data.train_batch_size=32 \
-<<<<<<< HEAD
-    data.val_batch_size=32 \
-    data.max_prompt_length=2048 \
-=======
-    data.val_batch_size=279 \
+    data.val_batch_size=128 \
     data.max_prompt_length=8192 \
->>>>>>> cc7435a6
     data.max_response_length=16384 \
     actor_rollout_ref.model.path=Qwen/Qwen3-4B \
     actor_rollout_ref.hybrid_engine=True \
@@ -30,7 +25,7 @@
     actor_rollout_ref.actor.loss_agg_mode=seq-mean-token-sum-norm \
     actor_rollout_ref.actor.ppo_mini_batch_size=32 \
     actor_rollout_ref.actor.use_dynamic_bsz=True \
-    actor_rollout_ref.actor.ppo_max_token_len_per_gpu=25000 \
+    actor_rollout_ref.actor.ppo_max_token_len_per_gpu=20000 \
     actor_rollout_ref.actor.use_kl_loss=False \
     actor_rollout_ref.actor.clip_ratio_high=0.28 \
     actor_rollout_ref.actor.kl_loss_coef=0.001 \
@@ -68,23 +63,14 @@
     trainer.n_gpus_per_node=8 \
     trainer.nnodes=1 \
     trainer.save_freq=400 \
-<<<<<<< HEAD
-    trainer.test_freq=20 \
-=======
     trainer.test_freq=10 \
->>>>>>> cc7435a6
     trainer.default_hdfs_dir=null \
     env.name=competition_coding \
     agent.name=code_agent \
     agent.max_steps=2 \
     agent.async_engine=True \
-<<<<<<< HEAD
-    agent.use_stepwise_advantage=False \
-    agent.stepwise_advantage_mode="broadcast" \
-=======
     agent.use_stepwise_advantage=True \
     agent.stepwise_advantage_mode="mc_return" \
->>>>>>> cc7435a6
     agent.normalize_step_advantage=True \
     agent.enable_thinking=True \
     +agent.agent_args.remove_thinking=True \
